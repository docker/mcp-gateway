package client

import (
	"os"
	"path/filepath"
	"runtime"
	"testing"

	"github.com/stretchr/testify/assert"
	"github.com/stretchr/testify/require"
)

// newTestGlobalCfg creates a standard globalCfg for testing
func newTestGlobalCfg() globalCfg {
	return globalCfg{
		DisplayName: "Test Client",
		YQ: YQ{
			List: ".mcpServers | to_entries | map(.value + {\"name\": .key})",
			Set:  ".mcpServers[$NAME] = $JSON",
			Del:  "del(.mcpServers[$NAME])",
		},
	}
}

// setPathsForCurrentOS sets the appropriate OS-specific paths field for testing
func setPathsForCurrentOS(cfg *globalCfg, paths []string) {
	switch runtime.GOOS {
	case "windows":
		cfg.Windows = paths
	case "darwin":
		cfg.Darwin = paths
	default:
		cfg.Linux = paths
	}
}

func TestGlobalCfgProcessor_MultiplePaths(t *testing.T) {
	tempDir := t.TempDir()

	tests := []struct {
		name          string
		setupFiles    map[string]string
		configPaths   []string
		expectedFound bool
		expectedError bool
	}{
		{
			name: "single_path_exists",
			setupFiles: map[string]string{
				"config.json": `{"mcpServers": {"test": {"command": "echo"}}}`,
			},
			configPaths:   []string{"config.json"},
			expectedFound: true,
		},
		{
			name: "multiple_paths_first_exists",
			setupFiles: map[string]string{
				"config1.json": `{"mcpServers": {"test": {"command": "echo"}}}`,
				"config2.json": `{"mcpServers": {"other": {"command": "ls"}}}`,
			},
			configPaths:   []string{"config1.json", "config2.json"},
			expectedFound: true,
		},
		{
			name: "multiple_paths_second_exists",
			setupFiles: map[string]string{
				"config2.json": `{"mcpServers": {"fallback": {"command": "fallback"}}}`,
			},
			configPaths:   []string{"config1.json", "config2.json"},
			expectedFound: true,
		},
		{
			name:          "no_paths_exist",
			setupFiles:    map[string]string{},
			configPaths:   []string{"config1.json", "config2.json"},
			expectedFound: false,
		},
		{
			name: "file_is_directory",
			setupFiles: map[string]string{
				"config1.json/": "", // Directory instead of file
				"config2.json":  `{"mcpServers": {"backup": {"command": "backup"}}}`,
			},
			configPaths:   []string{"config1.json", "config2.json"},
			expectedFound: true,
		},
	}

	for _, tc := range tests {
		t.Run(tc.name, func(t *testing.T) {
			testDir := filepath.Join(tempDir, tc.name)
			require.NoError(t, os.MkdirAll(testDir, 0o755))

			var paths []string
			for _, path := range tc.configPaths {
				paths = append(paths, filepath.Join(testDir, path))
			}

			for path, content := range tc.setupFiles {
				fullPath := filepath.Join(testDir, path)
				if filepath.Ext(path) == "/" {
					require.NoError(t, os.MkdirAll(fullPath, 0o755))
				} else {
					require.NoError(t, os.WriteFile(fullPath, []byte(content), 0o644))
				}
			}

			cfg := newTestGlobalCfg()
			setPathsForCurrentOS(&cfg, paths)

			processor, err := NewGlobalCfgProcessor(cfg)
			if tc.expectedError {
				assert.Error(t, err)
				return
			}
			require.NoError(t, err)

			result := processor.ParseConfig()

			if tc.expectedFound {
				assert.True(t, result.IsInstalled)
				assert.Nil(t, result.Err)
				assert.NotNil(t, result.cfg)
			} else {
				assert.False(t, result.IsInstalled)
			}
		})
	}
}

func TestGlobalCfgProcessor_Update_MultiplePaths(t *testing.T) {
	tempDir := t.TempDir()

	config1Path := filepath.Join(tempDir, "config1.json")
	config2Path := filepath.Join(tempDir, "config2.json")

	require.NoError(t, os.WriteFile(config1Path, []byte(`{"mcpServers": {"existing": {"command": "test"}}}`), 0o644))

	cfg := newTestGlobalCfg()
	paths := []string{config1Path, config2Path}
	setPathsForCurrentOS(&cfg, paths)

	processor, err := NewGlobalCfgProcessor(cfg)
	require.NoError(t, err)

	err = processor.Update("new-server", &MCPServerSTDIO{
		Name:    "new-server",
		Command: "docker",
		Args:    []string{"mcp", "gateway", "run"},
	})
	require.NoError(t, err)

	content, err := os.ReadFile(config1Path)
	require.NoError(t, err)
	assert.Contains(t, string(content), "new-server")

	_, err = os.ReadFile(config2Path)
	assert.True(t, os.IsNotExist(err))
}

func TestGlobalCfgProcessor_Update_NoExistingFiles(t *testing.T) {
	tempDir := t.TempDir()

	config1Path := filepath.Join(tempDir, "config1.json")
	config2Path := filepath.Join(tempDir, "config2.json")

	cfg := newTestGlobalCfg()
	paths := []string{config1Path, config2Path}
	setPathsForCurrentOS(&cfg, paths)

	processor, err := NewGlobalCfgProcessor(cfg)
	require.NoError(t, err)

	err = processor.Update("new-server", &MCPServerSTDIO{
		Name:    "new-server",
		Command: "docker",
		Args:    []string{"mcp", "gateway", "run"},
	})
	require.NoError(t, err)

	content, err := os.ReadFile(config1Path)
	require.NoError(t, err)
	assert.Contains(t, string(content), "new-server")

	_, err = os.ReadFile(config2Path)
	assert.True(t, os.IsNotExist(err))
}

func TestGlobalCfgProcessor_EmptyPaths(t *testing.T) {
	cfg := newTestGlobalCfg()

	_, err := NewGlobalCfgProcessor(cfg)
	require.Error(t, err)
	assert.ErrorContains(t, err, "no paths configured for OS")
}

func TestGlobalCfgProcessor_SinglePath(t *testing.T) {
	tempDir := t.TempDir()
	configPath := filepath.Join(tempDir, "config.json")

	require.NoError(t, os.WriteFile(configPath, []byte(`{"mcpServers": {"test": {"command": "echo"}}}`), 0o644))

	cfg := newTestGlobalCfg()
	setPathsForCurrentOS(&cfg, []string{configPath})

	processor, err := NewGlobalCfgProcessor(cfg)
	require.NoError(t, err)

	result := processor.ParseConfig()
	assert.True(t, result.IsInstalled)
	assert.True(t, result.IsOsSupported)
	assert.Nil(t, result.Err)
}

<<<<<<< HEAD
func TestGlobalCfgProcessor_SingleWorkingSet(t *testing.T) {
	tempDir := t.TempDir()
	configPath := filepath.Join(tempDir, "config.json")

	require.NoError(t, os.WriteFile(configPath, []byte(`{"mcpServers": {"MCP_DOCKER": {"command": "docker", "args": ["mcp", "gateway", "run", "--working-set", "test-set"]}}}`), 0o644))

	cfg := newTestGlobalCfg()
	setPathsForCurrentOS(&cfg, []string{configPath})
=======
func TestIsPathValid(t *testing.T) {
	tests := []struct {
		name     string
		path     string
		envVars  map[string]string
		expected bool
	}{
		{
			name:     "no_env_vars",
			path:     "/absolute/path/config.json",
			envVars:  map[string]string{},
			expected: true,
		},
		{
			name:     "defined_env_var",
			path:     "$HOME/.config/app/config.json",
			envVars:  map[string]string{"HOME": "/home/user"},
			expected: true,
		},
		{
			name:     "undefined_env_var",
			path:     "$UNDEFINED_VAR/.config/app/config.json",
			envVars:  map[string]string{},
			expected: false,
		},
		{
			name:     "empty_env_var",
			path:     "$EMPTY_VAR/.config/app/config.json",
			envVars:  map[string]string{"EMPTY_VAR": ""},
			expected: false,
		},
		{
			name:     "multiple_defined_env_vars",
			path:     "$HOME/$CONFIG_DIR/config.json",
			envVars:  map[string]string{"HOME": "/home/user", "CONFIG_DIR": ".config"},
			expected: true,
		},
		{
			name:     "multiple_mixed_env_vars",
			path:     "$HOME/$UNDEFINED_VAR/config.json",
			envVars:  map[string]string{"HOME": "/home/user"},
			expected: false,
		},
		{
			name:     "windows_style_defined",
			path:     "$USERPROFILE\\.config\\app\\config.json",
			envVars:  map[string]string{"USERPROFILE": "C:\\Users\\user"},
			expected: true,
		},
	}

	for _, tc := range tests {
		t.Run(tc.name, func(t *testing.T) {
			// Set up environment variables
			for k, v := range tc.envVars {
				t.Setenv(k, v)
			}

			result := isPathValid(tc.path)
			assert.Equal(t, tc.expected, result)
		})
	}
}

func TestGlobalCfgProcessor_Update_WithEnvVarPaths(t *testing.T) {
	tempDir := t.TempDir()

	// Set up a custom config dir
	customConfigDir := filepath.Join(tempDir, "custom-config")
	require.NoError(t, os.MkdirAll(customConfigDir, 0o755))

	// Create existing config in custom dir
	customConfigPath := filepath.Join(customConfigDir, ".claude.json")
	require.NoError(t, os.WriteFile(customConfigPath, []byte(`{"mcpServers": {"existing": {"command": "test"}}}`), 0o644))

	// Set CLAUDE_CONFIG_DIR environment variable
	t.Setenv("CLAUDE_CONFIG_DIR", customConfigDir)

	// Create home config path (should be ignored when CLAUDE_CONFIG_DIR is set)
	homeDir := filepath.Join(tempDir, "home")
	require.NoError(t, os.MkdirAll(homeDir, 0o755))
	homeConfigPath := filepath.Join(homeDir, ".claude.json")
	t.Setenv("HOME", homeDir)

	cfg := newTestGlobalCfg()
	paths := []string{"$CLAUDE_CONFIG_DIR/.claude.json", "$HOME/.claude.json"}
	setPathsForCurrentOS(&cfg, paths)
>>>>>>> 88e0096f

	processor, err := NewGlobalCfgProcessor(cfg)
	require.NoError(t, err)

<<<<<<< HEAD
	result := processor.ParseConfig()
	assert.True(t, result.IsMCPCatalogConnected)
	assert.Equal(t, "test-set", result.WorkingSet)
}

func TestGlobalCfgProcessor_NoWorkingSet(t *testing.T) {
	tempDir := t.TempDir()
	configPath := filepath.Join(tempDir, "config.json")

	require.NoError(t, os.WriteFile(configPath, []byte(`{"mcpServers": {"MCP_DOCKER": {"command": "docker", "args": ["mcp", "gateway", "run"]}}}`), 0o644))

	cfg := newTestGlobalCfg()
	setPathsForCurrentOS(&cfg, []string{configPath})
=======
	err = processor.Update("new-server", &MCPServerSTDIO{
		Name:    "new-server",
		Command: "docker",
		Args:    []string{"mcp", "gateway", "run"},
	})
	require.NoError(t, err)

	// Verify update went to the custom config dir
	content, err := os.ReadFile(customConfigPath)
	require.NoError(t, err)
	assert.Contains(t, string(content), "new-server")

	// Verify home config was not created
	_, err = os.ReadFile(homeConfigPath)
	assert.True(t, os.IsNotExist(err), "home config should not be created when CLAUDE_CONFIG_DIR is set")
}

func TestGlobalCfgProcessor_Update_FallbackWhenEnvVarUndefined(t *testing.T) {
	tempDir := t.TempDir()

	// Set CLAUDE_CONFIG_DIR to empty - it should fall back to HOME
	t.Setenv("CLAUDE_CONFIG_DIR", "")

	homeDir := filepath.Join(tempDir, "home")
	homeConfigPath := filepath.Join(homeDir, ".claude.json")
	t.Setenv("HOME", homeDir)

	cfg := newTestGlobalCfg()
	paths := []string{"$CLAUDE_CONFIG_DIR/.claude.json", "$HOME/.claude.json"}
	setPathsForCurrentOS(&cfg, paths)

	processor, err := NewGlobalCfgProcessor(cfg)
	require.NoError(t, err)

	err = processor.Update("new-server", &MCPServerSTDIO{
		Name:    "new-server",
		Command: "docker",
		Args:    []string{"mcp", "gateway", "run"},
	})
	require.NoError(t, err)

	// Verify update went to the home config dir
	content, err := os.ReadFile(homeConfigPath)
	require.NoError(t, err)
	assert.Contains(t, string(content), "new-server")
}

func TestGlobalCfgProcessor_Update_AllPathsInvalid(t *testing.T) {
	cfg := newTestGlobalCfg()
	// Only provide paths with undefined environment variables
	paths := []string{"$UNDEFINED_VAR1/.config.json", "$UNDEFINED_VAR2/.config.json"}
	setPathsForCurrentOS(&cfg, paths)
>>>>>>> 88e0096f

	processor, err := NewGlobalCfgProcessor(cfg)
	require.NoError(t, err)

<<<<<<< HEAD
	result := processor.ParseConfig()
	assert.True(t, result.IsMCPCatalogConnected)
	assert.Empty(t, result.WorkingSet)
=======
	err = processor.Update("new-server", &MCPServerSTDIO{
		Name:    "new-server",
		Command: "docker",
		Args:    []string{"mcp", "gateway", "run"},
	})
	require.Error(t, err)
	assert.ErrorContains(t, err, "no valid config paths found")
>>>>>>> 88e0096f
}<|MERGE_RESOLUTION|>--- conflicted
+++ resolved
@@ -212,7 +212,6 @@
 	assert.Nil(t, result.Err)
 }
 
-<<<<<<< HEAD
 func TestGlobalCfgProcessor_SingleWorkingSet(t *testing.T) {
 	tempDir := t.TempDir()
 	configPath := filepath.Join(tempDir, "config.json")
@@ -221,7 +220,32 @@
 
 	cfg := newTestGlobalCfg()
 	setPathsForCurrentOS(&cfg, []string{configPath})
-=======
+
+	processor, err := NewGlobalCfgProcessor(cfg)
+	require.NoError(t, err)
+
+	result := processor.ParseConfig()
+	assert.True(t, result.IsMCPCatalogConnected)
+	assert.Equal(t, "test-set", result.WorkingSet)
+}
+
+func TestGlobalCfgProcessor_NoWorkingSet(t *testing.T) {
+	tempDir := t.TempDir()
+	configPath := filepath.Join(tempDir, "config.json")
+
+	require.NoError(t, os.WriteFile(configPath, []byte(`{"mcpServers": {"MCP_DOCKER": {"command": "docker", "args": ["mcp", "gateway", "run"]}}}`), 0o644))
+
+	cfg := newTestGlobalCfg()
+	setPathsForCurrentOS(&cfg, []string{configPath})
+
+	processor, err := NewGlobalCfgProcessor(cfg)
+	require.NoError(t, err)
+
+	result := processor.ParseConfig()
+	assert.True(t, result.IsMCPCatalogConnected)
+	assert.Empty(t, result.WorkingSet)
+}
+
 func TestIsPathValid(t *testing.T) {
 	tests := []struct {
 		name     string
@@ -309,26 +333,10 @@
 	cfg := newTestGlobalCfg()
 	paths := []string{"$CLAUDE_CONFIG_DIR/.claude.json", "$HOME/.claude.json"}
 	setPathsForCurrentOS(&cfg, paths)
->>>>>>> 88e0096f
-
-	processor, err := NewGlobalCfgProcessor(cfg)
-	require.NoError(t, err)
-
-<<<<<<< HEAD
-	result := processor.ParseConfig()
-	assert.True(t, result.IsMCPCatalogConnected)
-	assert.Equal(t, "test-set", result.WorkingSet)
-}
-
-func TestGlobalCfgProcessor_NoWorkingSet(t *testing.T) {
-	tempDir := t.TempDir()
-	configPath := filepath.Join(tempDir, "config.json")
-
-	require.NoError(t, os.WriteFile(configPath, []byte(`{"mcpServers": {"MCP_DOCKER": {"command": "docker", "args": ["mcp", "gateway", "run"]}}}`), 0o644))
-
-	cfg := newTestGlobalCfg()
-	setPathsForCurrentOS(&cfg, []string{configPath})
-=======
+
+	processor, err := NewGlobalCfgProcessor(cfg)
+	require.NoError(t, err)
+
 	err = processor.Update("new-server", &MCPServerSTDIO{
 		Name:    "new-server",
 		Command: "docker",
@@ -381,16 +389,10 @@
 	// Only provide paths with undefined environment variables
 	paths := []string{"$UNDEFINED_VAR1/.config.json", "$UNDEFINED_VAR2/.config.json"}
 	setPathsForCurrentOS(&cfg, paths)
->>>>>>> 88e0096f
-
-	processor, err := NewGlobalCfgProcessor(cfg)
-	require.NoError(t, err)
-
-<<<<<<< HEAD
-	result := processor.ParseConfig()
-	assert.True(t, result.IsMCPCatalogConnected)
-	assert.Empty(t, result.WorkingSet)
-=======
+
+	processor, err := NewGlobalCfgProcessor(cfg)
+	require.NoError(t, err)
+
 	err = processor.Update("new-server", &MCPServerSTDIO{
 		Name:    "new-server",
 		Command: "docker",
@@ -398,5 +400,4 @@
 	})
 	require.Error(t, err)
 	assert.ErrorContains(t, err, "no valid config paths found")
->>>>>>> 88e0096f
 }