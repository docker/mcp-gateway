package client

import (
	"context"
	"fmt"

	"github.com/docker/cli/cli/command"

	"github.com/docker/mcp-gateway/cmd/docker-mcp/hints"
)

<<<<<<< HEAD
func Connect(ctx context.Context, cwd string, config Config, vendor string, global, quiet bool, workingSet string) error {
=======
func Connect(ctx context.Context, dockerCli command.Cli, cwd string, config Config, vendor string, global, quiet bool) error {
>>>>>>> a1cb7e51
	if vendor == vendorCodex {
		if !global {
			return fmt.Errorf("codex only supports global configuration. Re-run with --global or -g")
		}
		if err := connectCodex(ctx); err != nil {
			return err
		}
	} else if vendor == vendorGordon && global {
		if err := connectGordon(ctx); err != nil {
			return err
		}
	} else {
		updater, err := GetUpdater(vendor, global, cwd, config)
		if err != nil {
			return err
		}
		if workingSet != "" {
			if err := updater(DockerMCPCatalog, newMcpGatewayServerWithWorkingSet(workingSet)); err != nil {
				return err
			}
		} else {
			if err := updater(DockerMCPCatalog, newMCPGatewayServer()); err != nil {
				return err
			}
		}
	}
	if quiet {
		return nil
	}
	if err := List(ctx, cwd, config, global, false); err != nil {
		return err
	}
	fmt.Printf("You might have to restart '%s'.\n", vendor)
	if hints.Enabled(dockerCli) {
		hints.TipCyan.Print("Tip: Your client is now connected! Use ")
		hints.TipCyanBoldItalic.Print("docker mcp tools ls")
		hints.TipCyan.Println(" to see your available tools")
		fmt.Println()
	}
	return nil
}<|MERGE_RESOLUTION|>--- conflicted
+++ resolved
@@ -9,11 +9,7 @@
 	"github.com/docker/mcp-gateway/cmd/docker-mcp/hints"
 )
 
-<<<<<<< HEAD
-func Connect(ctx context.Context, cwd string, config Config, vendor string, global, quiet bool, workingSet string) error {
-=======
-func Connect(ctx context.Context, dockerCli command.Cli, cwd string, config Config, vendor string, global, quiet bool) error {
->>>>>>> a1cb7e51
+func Connect(ctx context.Context, dockerCli command.Cli, cwd string, config Config, vendor string, global, quiet bool, workingSet string) error {
 	if vendor == vendorCodex {
 		if !global {
 			return fmt.Errorf("codex only supports global configuration. Re-run with --global or -g")
