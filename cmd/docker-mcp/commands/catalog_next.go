package commands

import (
	"fmt"
	"slices"
	"strings"

	"github.com/spf13/cobra"

	catalognext "github.com/docker/mcp-gateway/pkg/catalog_next"
	"github.com/docker/mcp-gateway/pkg/db"
	"github.com/docker/mcp-gateway/pkg/oci"
	"github.com/docker/mcp-gateway/pkg/workingset"
)

func catalogNextCommand() *cobra.Command {
	cmd := &cobra.Command{
		Use:   "catalog-next",
		Short: "Manage catalogs (next generation)",
	}

	cmd.AddCommand(createCatalogNextCommand())
	cmd.AddCommand(showCatalogNextCommand())
	cmd.AddCommand(listCatalogNextCommand())
	cmd.AddCommand(removeCatalogNextCommand())
	cmd.AddCommand(pushCatalogNextCommand())
	cmd.AddCommand(pullCatalogNextCommand())
	cmd.AddCommand(tagCatalogNextCommand())

	return cmd
}

func createCatalogNextCommand() *cobra.Command {
	var opts struct {
		Title             string
		FromWorkingSet    string
		FromLegacyCatalog string
	}

	cmd := &cobra.Command{
<<<<<<< HEAD
		Use:   "create <oci-reference> [--from-working-set <working-set-id>] [--from-legacy-catalog <url>] [--title <title>]",
		Short: "Create a new catalog from a working set or legacy catalog",
		Args:  cobra.ExactArgs(1),
		RunE: func(cmd *cobra.Command, args []string) error {
=======
		Use:   "create [--from-profile <profile-id>] [--from-legacy-catalog <url>] [--name <name>] [--remove-existing]",
		Short: "Create a new catalog from a profile or legacy catalog",
		Args:  cobra.NoArgs,
		RunE: func(cmd *cobra.Command, _ []string) error {
>>>>>>> cecbb444
			if opts.FromWorkingSet == "" && opts.FromLegacyCatalog == "" {
				return fmt.Errorf("either --from-profile or --from-legacy-catalog must be provided")
			}
			if opts.FromWorkingSet != "" && opts.FromLegacyCatalog != "" {
				return fmt.Errorf("cannot use both --from-profile and --from-legacy-catalog")
			}

			dao, err := db.New()
			if err != nil {
				return err
			}
			return catalognext.Create(cmd.Context(), dao, args[0], opts.FromWorkingSet, opts.FromLegacyCatalog, opts.Title)
		},
	}

	flags := cmd.Flags()
	flags.StringVar(&opts.FromWorkingSet, "from-profile", "", "Profile ID to create the catalog from")
	flags.StringVar(&opts.FromLegacyCatalog, "from-legacy-catalog", "", "Legacy catalog URL to create the catalog from")
	flags.StringVar(&opts.Title, "title", "", "Title of the catalog")

	return cmd
}

func tagCatalogNextCommand() *cobra.Command {
	return &cobra.Command{
		Use:   "tag <oci-reference> <tag>",
		Short: "Tag a catalog",
		Args:  cobra.ExactArgs(2),
		RunE: func(cmd *cobra.Command, args []string) error {
			dao, err := db.New()
			if err != nil {
				return err
			}
			return catalognext.Tag(cmd.Context(), dao, args[0], args[1])
		},
	}
}

func showCatalogNextCommand() *cobra.Command {
	format := string(workingset.OutputFormatHumanReadable)

	cmd := &cobra.Command{
		Use:   "show <oci-reference>",
		Short: "Show a catalog",
		Args:  cobra.ExactArgs(1),
		RunE: func(cmd *cobra.Command, args []string) error {
			supported := slices.Contains(workingset.SupportedFormats(), format)
			if !supported {
				return fmt.Errorf("unsupported format: %s", format)
			}
			dao, err := db.New()
			if err != nil {
				return err
			}
			return catalognext.Show(cmd.Context(), dao, args[0], workingset.OutputFormat(format))
		},
	}

	flags := cmd.Flags()
	flags.StringVar(&format, "format", string(workingset.OutputFormatHumanReadable), fmt.Sprintf("Supported: %s.", strings.Join(workingset.SupportedFormats(), ", ")))

	return cmd
}

func listCatalogNextCommand() *cobra.Command {
	format := string(workingset.OutputFormatHumanReadable)

	cmd := &cobra.Command{
		Use:     "list",
		Aliases: []string{"ls"},
		Short:   "List catalogs",
		Args:    cobra.NoArgs,
		RunE: func(cmd *cobra.Command, _ []string) error {
			supported := slices.Contains(workingset.SupportedFormats(), format)
			if !supported {
				return fmt.Errorf("unsupported format: %s", format)
			}
			dao, err := db.New()
			if err != nil {
				return err
			}
			return catalognext.List(cmd.Context(), dao, workingset.OutputFormat(format))
		},
	}

	flags := cmd.Flags()
	flags.StringVar(&format, "format", string(workingset.OutputFormatHumanReadable), fmt.Sprintf("Supported: %s.", strings.Join(workingset.SupportedFormats(), ", ")))

	return cmd
}

func removeCatalogNextCommand() *cobra.Command {
	return &cobra.Command{
		Use:     "remove <oci-reference>",
		Aliases: []string{"rm"},
		Short:   "Remove a catalog",
		Args:    cobra.ExactArgs(1),
		RunE: func(cmd *cobra.Command, args []string) error {
			dao, err := db.New()
			if err != nil {
				return err
			}
			return catalognext.Remove(cmd.Context(), dao, args[0])
		},
	}
}

func pushCatalogNextCommand() *cobra.Command {
	return &cobra.Command{
		Use:   "push <oci-reference>",
		Short: "Push a catalog to an OCI registry",
		Args:  cobra.ExactArgs(1),
		RunE: func(cmd *cobra.Command, args []string) error {
			dao, err := db.New()
			if err != nil {
				return err
			}
			return catalognext.Push(cmd.Context(), dao, args[0])
		},
	}
}

func pullCatalogNextCommand() *cobra.Command {
	return &cobra.Command{
		Use:   "pull <oci-reference>",
		Short: "Pull a catalog from an OCI registry",
		Args:  cobra.ExactArgs(1),
		RunE: func(cmd *cobra.Command, args []string) error {
			dao, err := db.New()
			if err != nil {
				return err
			}
			ociService := oci.NewService()
			return catalognext.Pull(cmd.Context(), dao, ociService, args[0])
		},
	}
}<|MERGE_RESOLUTION|>--- conflicted
+++ resolved
@@ -38,17 +38,10 @@
 	}
 
 	cmd := &cobra.Command{
-<<<<<<< HEAD
-		Use:   "create <oci-reference> [--from-working-set <working-set-id>] [--from-legacy-catalog <url>] [--title <title>]",
-		Short: "Create a new catalog from a working set or legacy catalog",
+		Use:   "create <oci-reference> [--from-profile <profile-id>] [--from-legacy-catalog <url>] [--title <title>]",
+		Short: "Create a new catalog from a profile or legacy catalog",
 		Args:  cobra.ExactArgs(1),
 		RunE: func(cmd *cobra.Command, args []string) error {
-=======
-		Use:   "create [--from-profile <profile-id>] [--from-legacy-catalog <url>] [--name <name>] [--remove-existing]",
-		Short: "Create a new catalog from a profile or legacy catalog",
-		Args:  cobra.NoArgs,
-		RunE: func(cmd *cobra.Command, _ []string) error {
->>>>>>> cecbb444
 			if opts.FromWorkingSet == "" && opts.FromLegacyCatalog == "" {
 				return fmt.Errorf("either --from-profile or --from-legacy-catalog must be provided")
 			}
