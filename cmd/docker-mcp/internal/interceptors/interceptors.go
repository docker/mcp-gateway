--- conflicted
+++ resolved
@@ -20,16 +20,14 @@
 func Callbacks(logCalls, blockSecrets, oauthInterceptorEnabled bool, interceptors []Interceptor) []mcp.Middleware[*mcp.ServerSession] {
 	var middleware []mcp.Middleware[*mcp.ServerSession]
 
-<<<<<<< HEAD
+	// Add telemetry middleware (always enabled)
+	middleware = append(middleware, TelemetryMiddleware())
+
 	// Add GitHub unauthorized interceptor only if the feature is enabled
 	// This ensures GitHub 401 responses are handled with OAuth links when requested
 	if oauthInterceptorEnabled {
 		middleware = append(middleware, GitHubUnauthorizedMiddleware())
 	}
-=======
-	// Add telemetry middleware (always enabled)
-	middleware = append(middleware, TelemetryMiddleware())
->>>>>>> 9da2311f
 
 	// Add custom interceptors
 	for _, interceptor := range interceptors {
