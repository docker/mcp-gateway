--- conflicted
+++ resolved
@@ -3,16 +3,10 @@
 type Config struct {
 	Options
 	ServerNames  []string
-<<<<<<< HEAD
-	CatalogPath  string
-	ConfigPath   string
-	RegistryPath string
-	ToolsPath    string
-=======
 	CatalogPath  []string
 	ConfigPath   []string
 	RegistryPath []string
->>>>>>> e08a3be8
+	ToolsPath    []string
 	SecretsPath  string
 }
 
