--- conflicted
+++ resolved
@@ -28,23 +28,7 @@
 	features := &featuresImpl{}
 	result = features
 
-<<<<<<< HEAD
 	features.runningDockerDesktop = isRunningInDockerDesktop(ctx)
-=======
-	// When running inside the gateway container (DOCKER_MCP_IN_CONTAINER=1), we
-	// must not touch the Docker API before the CLI is fully initialized. The
-	// plugin lifecycle initializes the Docker CLI later, so probing here would
-	// fail with "no context store initialized". In this mode we skip probing and
-	// fall back to defaults.
-	if os.Getenv("DOCKER_MCP_IN_CONTAINER") == "1" {
-		return features
-	}
-
-	features.runningDockerDesktop, features.initErr = isRunningInDockerDesktop(ctx, dockerCli)
-	if features.initErr != nil {
-		return
-	}
->>>>>>> b3eb9172
 
 	features.profilesEnabled, features.initErr = readProfilesFeature(ctx, dockerCli, features.runningDockerDesktop)
 	return
@@ -77,7 +61,10 @@
 }
 
 func isRunningInDockerDesktop(ctx context.Context) bool {
-	// Not running Docker Desktop in a container
+	// When running inside the gateway container (DOCKER_MCP_IN_CONTAINER=1), we
+	// must not touch the Docker API before the CLI is fully initialized. The
+	// plugin lifecycle initializes the Docker CLI later, so probing here would
+	// fail with "no context store initialized". In this mode we skip probing.
 	if os.Getenv("DOCKER_MCP_IN_CONTAINER") == "1" {
 		return false
 	}
