package gateway

import (
	"context"
	"fmt"
	"io"
	"net"
	"os"
	"strings"
	"sync"
	"time"

	"github.com/modelcontextprotocol/go-sdk/mcp"
	"go.opentelemetry.io/otel"

	"github.com/docker/mcp-gateway/pkg/docker"
	"github.com/docker/mcp-gateway/pkg/health"
	"github.com/docker/mcp-gateway/pkg/interceptors"
	"github.com/docker/mcp-gateway/pkg/log"
	"github.com/docker/mcp-gateway/pkg/oauth"
	"github.com/docker/mcp-gateway/pkg/telemetry"
)

type ServerSessionCache struct {
	Roots []*mcp.Root
}

// type SubsAction int

// const (
// subscribe   SubsAction = 0
// unsubscribe SubsAction = 1
// )

// type SubsMessage struct {
// uri    string
// action SubsAction
// ss     *mcp.ServerSession
// }

// ServerCapabilities tracks the capabilities registered for a specific server
type ServerCapabilities struct {
	ToolNames            []string
	PromptNames          []string
	ResourceURIs         []string
	ResourceTemplateURIs []string
}

type Gateway struct {
	Options
	docker         docker.Client
	configurator   Configurator
	configuration  Configuration
	clientPool     *clientPool
	mcpServer      *mcp.Server
	health         health.State
	oauthProviders map[string]*oauth.Provider
	providersMu    sync.RWMutex
	// subsChannel  chan SubsMessage

	sessionCacheMu sync.RWMutex
	sessionCache   map[*mcp.ServerSession]*ServerSessionCache

	// Track registered capabilities per server for proper reload handling
	capabilitiesMu     sync.RWMutex
	serverCapabilities map[string]*ServerCapabilities

	// Track all tool registrations for mcp-exec
	toolRegistrations map[string]ToolRegistration

	// authToken stores the authentication token for SSE/streaming modes
	authToken string
	// authTokenWasGenerated indicates whether the token was auto-generated or from environment
	authTokenWasGenerated bool
}

func NewGateway(config Config, docker docker.Client) *Gateway {
<<<<<<< HEAD
	var configurator Configurator
	if config.WorkingSet != "" {
		configurator = &WorkingSetConfiguration{
			WorkingSet: config.WorkingSet,
		}
	} else {
		configurator = &FileBasedConfiguration{
=======
	// Prepend session-specific paths if SessionName is set
	registryPath := config.RegistryPath
	configPath := config.ConfigPath
	toolsPath := config.ToolsPath

	if config.SessionName != "" {
		// Prepend session-specific paths to load session configs first
		sessionRegistry := fmt.Sprintf("%s/registry.yaml", config.SessionName)
		sessionConfig := fmt.Sprintf("%s/config.yaml", config.SessionName)
		sessionTools := fmt.Sprintf("%s/tools.yaml", config.SessionName)

		registryPath = append([]string{sessionRegistry}, registryPath...)
		configPath = append([]string{sessionConfig}, configPath...)
		toolsPath = append([]string{sessionTools}, toolsPath...)
	}

	g := &Gateway{
		Options:        config.Options,
		docker:         docker,
		oauthProviders: make(map[string]*oauth.Provider),
		configurator: &FileBasedConfiguration{
>>>>>>> ba6c941c
			ServerNames:        config.ServerNames,
			CatalogPath:        config.CatalogPath,
			RegistryPath:       registryPath,
			ConfigPath:         configPath,
			SecretsPath:        config.SecretsPath,
			ToolsPath:          toolsPath,
			OciRef:             config.OciRef,
			MCPRegistryServers: config.MCPRegistryServers,
			Watch:              config.Watch,
			McpOAuthDcrEnabled: config.McpOAuthDcrEnabled,
			sessionName:        config.SessionName,
			docker:             docker,
		}
	}
	g := &Gateway{
		Options:            config.Options,
		docker:             docker,
		configurator:       configurator,
		sessionCache:       make(map[*mcp.ServerSession]*ServerSessionCache),
		serverCapabilities: make(map[string]*ServerCapabilities),
		toolRegistrations:  make(map[string]ToolRegistration),
	}
	g.clientPool = newClientPool(config.Options, docker, g)

	return g
}

func (g *Gateway) Run(ctx context.Context) error {
	// Initialize telemetry
	telemetry.Init()

	// Set up log file redirection if specified
	if g.LogFilePath != "" {
		logFile, err := os.OpenFile(g.LogFilePath, os.O_CREATE|os.O_WRONLY|os.O_APPEND, 0o644)
		if err != nil {
			return fmt.Errorf("failed to open log file %s: %w", g.LogFilePath, err)
		}
		defer logFile.Close()

		// Create a multi-writer that writes to both stderr and the log file
		multiWriter := io.MultiWriter(os.Stderr, logFile)
		log.SetLogWriter(multiWriter)
	}

	// Record gateway start
	transportMode := "stdio"
	if g.Port != 0 {
		transportMode = "sse"
	}
	telemetry.RecordGatewayStart(ctx, transportMode)

	// Start periodic metric export for long-running gateway
	// This is critical because Docker CLI's ManualReader only exports on shutdown
	// which is inappropriate for gateways that can run for hours, days, or weeks
	// ALL gateway run commands are long-lived regardless of transport (stdio, sse, streaming)
	// Even stdio mode runs as long as the client (e.g., Claude Code) is connected
	if !g.DryRun {
		go g.periodicMetricExport(ctx)
	}

	defer g.clientPool.Close()
	defer func() {
		// Clean up all session cache entries
		g.sessionCacheMu.Lock()
		g.sessionCache = make(map[*mcp.ServerSession]*ServerSessionCache)
		g.sessionCacheMu.Unlock()
	}()

	start := time.Now()

	// Listen as early as possible to not lose client connections.
	var ln net.Listener
	if port := g.Port; port != 0 {
		var (
			lc  net.ListenConfig
			err error
		)
		ln, err = lc.Listen(ctx, "tcp", fmt.Sprintf(":%d", port))
		if err != nil {
			return err
		}
	}

	// Read the configuration.
	configuration, configurationUpdates, stopConfigWatcher, err := g.configurator.Read(ctx)
	g.configuration = configuration
	if err != nil {
		return err
	}
	defer func() { _ = stopConfigWatcher() }()

	// Set the session name in the configuration for persistence if specified via --session flag
	if fbc, ok := g.configurator.(*FileBasedConfiguration); ok {
		if fbc.sessionName != "" {
			g.configuration.SessionName = fbc.sessionName
		}
	}

	// Parse interceptors
	var parsedInterceptors []interceptors.Interceptor
	if len(g.Interceptors) > 0 {
		var err error
		parsedInterceptors, err = interceptors.Parse(g.Interceptors)
		if err != nil {
			return fmt.Errorf("parsing interceptors: %w", err)
		}
		log.Log("- Interceptors enabled:", strings.Join(g.Interceptors, ", "))
	}

	g.mcpServer = mcp.NewServer(&mcp.Implementation{
		Name:    "Docker AI MCP Gateway",
		Version: "2.0.1",
	}, &mcp.ServerOptions{
		SubscribeHandler: func(_ context.Context, req *mcp.SubscribeRequest) error {
			log.Log("- Client subscribed to URI:", req.Params.URI)
			// The MCP SDK doesn't provide ServerSession in SubscribeHandler because it already
			// keeps track of the mapping between ServerSession and subscribed resources in the Server
			// g.subsChannel <- SubsMessage{uri: req.Params.URI, action: subscribe , ss: ss}
			return nil
		},
		UnsubscribeHandler: func(_ context.Context, req *mcp.UnsubscribeRequest) error {
			log.Log("- Client unsubscribed from URI:", req.Params.URI)
			// The MCP SDK doesn't provide ServerSession in UnsubscribeHandler because it already
			// keeps track of the mapping ServerSession and subscribed resources in the Server
			// g.subsChannel <- SubsMessage{uri: req.Params.URI, action: unsubscribe , ss: ss}
			return nil
		},
		RootsListChangedHandler: func(ctx context.Context, req *mcp.RootsListChangedRequest) {
			log.Log("- Client roots list changed")
			// We can't get the ServerSession from the request anymore, so we'll need to handle this differently
			_, _ = req.Session.ListRoots(ctx, &mcp.ListRootsParams{})
		},
		CompletionHandler: nil,
		InitializedHandler: func(_ context.Context, req *mcp.InitializedRequest) {
			clientInfo := req.Session.InitializeParams().ClientInfo
			log.Log(fmt.Sprintf("- Client initialized %s@%s %s", clientInfo.Name, clientInfo.Version, clientInfo.Title))
		},
		HasPrompts:   true,
		HasResources: true,
		HasTools:     true,
	})

	// Add interceptor middleware to the server (includes telemetry)
	middlewares := interceptors.Callbacks(g.LogCalls, g.BlockSecrets, g.OAuthInterceptorEnabled, parsedInterceptors)
	if len(middlewares) > 0 {
		g.mcpServer.AddReceivingMiddleware(middlewares...)
	}

	// Which docker images are used?
	// Pull them and verify them if possible.
	if !g.Static {
		if err := g.pullAndVerify(ctx, configuration); err != nil {
			return err
		}

		// When running in a container, find on which network we are running.
		if os.Getenv("DOCKER_MCP_IN_CONTAINER") == "1" {
			networks, err := g.guessNetworks(ctx)
			if err != nil {
				return fmt.Errorf("guessing network: %w", err)
			}
			g.clientPool.SetNetworks(networks)
		}
	}

	if err := g.reloadConfiguration(ctx, configuration, nil, nil); err != nil {
		return fmt.Errorf("loading configuration: %w", err)
	}

	// When running in Container mode, disable OAuth notification monitoring and authentication
	inContainer := os.Getenv("DOCKER_MCP_IN_CONTAINER") == "1"

	if g.McpOAuthDcrEnabled && !inContainer {
		// Start OAuth notification monitor to receive OAuth related events from Docker Desktop
		log.Log("- Starting OAuth notification monitor")
		monitor := oauth.NewNotificationMonitor()
		monitor.OnOAuthEvent = func(event oauth.Event) {
			// Route event to specific provider
			g.routeEventToProvider(event)
		}
		monitor.Start(ctx)

		// Start OAuth provider for each OAuth server
		// Each provider runs in its own goroutine with dynamic timing based on token expiry
		log.Log("- Starting OAuth provider loops...")
		for _, serverName := range configuration.ServerNames() {
			serverConfig, _, found := configuration.Find(serverName)
			if !found || serverConfig == nil || !serverConfig.Spec.IsRemoteOAuthServer() {
				continue
			}

			g.startProvider(ctx, serverName)
		}
	}

	// Optionally watch for configuration updates.
	if configurationUpdates != nil {
		log.Log("- Watching for configuration updates...")
		go func() {
			for {
				select {
				case <-ctx.Done():
					log.Log("> Stop watching for updates")
					return
				case configuration := <-configurationUpdates:
					log.Log("> Configuration updated, reloading...")

					if err := g.pullAndVerify(ctx, configuration); err != nil {
						log.Logf("> Unable to pull and verify images: %s", err)
						continue
					}

					if err := g.reloadConfiguration(ctx, configuration, nil, nil); err != nil {
						log.Logf("> Unable to list capabilities: %s", err)
						g.configuration = configuration
						continue
					}
				}
			}
		}()
	}

	log.Log("> Initialized in", time.Since(start))
	if g.DryRun {
		log.Log("Dry run mode enabled, not starting the server.")
		return nil
	}

	// Initialize authentication token for SSE and streaming modes
	// Skip authentication when running in container (DOCKER_MCP_IN_CONTAINER=1)
	transport := strings.ToLower(g.Transport)
	if (transport == "sse" || transport == "http" || transport == "streamable" || transport == "streaming" || transport == "streamable-http") && !inContainer {
		token, wasGenerated, err := getOrGenerateAuthToken()
		if err != nil {
			return fmt.Errorf("failed to initialize auth token: %w", err)
		}
		g.authToken = token
		g.authTokenWasGenerated = wasGenerated
	}

	// Start the server
	switch transport {
	case "stdio":
		log.Log("> Start stdio server")
		return g.startStdioServer(ctx, os.Stdin, os.Stdout)

	case "sse":
		log.Log("> Start sse server on port", g.Port)
		endpoint := "/sse"
		url := formatGatewayURL(g.Port, endpoint)
		if inContainer {
			log.Logf("> Gateway URL: %s", url)
			log.Logf("> Authentication disabled (running in container)")
		} else if g.authTokenWasGenerated {
			log.Logf("> Gateway URL: %s", url)
			log.Logf("> Use Bearer token: %s", formatBearerToken(g.authToken))
		} else {
			log.Logf("> Gateway URL: %s", url)
			log.Logf("> Use Bearer token from MCP_GATEWAY_AUTH_TOKEN environment variable")
		}
		return g.startSseServer(ctx, ln)

	case "http", "streamable", "streaming", "streamable-http":
		log.Log("> Start streaming server on port", g.Port)
		endpoint := "/mcp"
		url := formatGatewayURL(g.Port, endpoint)
		if inContainer {
			log.Logf("> Gateway URL: %s", url)
			log.Logf("> Authentication disabled (running in container)")
		} else if g.authTokenWasGenerated {
			log.Logf("> Gateway URL: %s", url)
			log.Logf("> Use Bearer token: %s", formatBearerToken(g.authToken))
		} else {
			log.Logf("> Gateway URL: %s", url)
			log.Logf("> Use Bearer token from MCP_GATEWAY_AUTH_TOKEN environment variable")
		}
		return g.startStreamingServer(ctx, ln)

	default:
		return fmt.Errorf("unknown transport %q, expected 'stdio', 'sse' or 'streaming", g.Transport)
	}
}

// RefreshCapabilities implements the CapabilityRefresher interface
// This method updates the server's capabilities by reloading the configuration
func (g *Gateway) RefreshCapabilities(ctx context.Context, server *mcp.Server, serverSession *mcp.ServerSession, serverName string) error {
	// Create a clientConfig to reuse the existing session for the server that triggered the notification
	clientConfig := &clientConfig{
		serverSession: serverSession,
		server:        server,
	}

	log.Log("- RefreshCapabilities called for session, refreshing servers:", serverName)

	err := g.reloadServerConfiguration(ctx, serverName, clientConfig)
	if err != nil {
		log.Log("! Failed to refresh capabilities:", err)
	} else {
		log.Log("- RefreshCapabilities completed successfully")
	}
	return err
}

// GetSessionCache returns the cached information for a server session
func (g *Gateway) GetSessionCache(ss *mcp.ServerSession) *ServerSessionCache {
	g.sessionCacheMu.RLock()
	defer g.sessionCacheMu.RUnlock()
	return g.sessionCache[ss]
}

// RemoveSessionCache removes the cached information for a server session
func (g *Gateway) RemoveSessionCache(ss *mcp.ServerSession) {
	g.sessionCacheMu.Lock()
	defer g.sessionCacheMu.Unlock()
	delete(g.sessionCache, ss)
}

// ListRoots checks if client supports Roots, gets them, and caches the result
func (g *Gateway) ListRoots(ctx context.Context, ss *mcp.ServerSession) {
	// Check if client supports Roots and get them if available
	rootsResult, err := ss.ListRoots(ctx, nil)

	g.sessionCacheMu.Lock()
	defer g.sessionCacheMu.Unlock()

	// Get existing cache or create new one
	cache, exists := g.sessionCache[ss]
	if !exists {
		cache = &ServerSessionCache{}
		g.sessionCache[ss] = cache
	}

	if err != nil {
		log.Log("- Client does not support roots or error listing roots:", err)
		cache.Roots = nil
	} else {
		log.Log("- Client supports roots, found", len(rootsResult.Roots), "roots")
		for _, root := range rootsResult.Roots {
			log.Log("  - Root:", root.URI)
		}
		cache.Roots = rootsResult.Roots
	}
	g.clientPool.UpdateRoots(ss, cache.Roots)
}

// periodicMetricExport periodically exports metrics for long-running gateways
// This addresses the critical issue where Docker CLI's ManualReader only exports on shutdown
func (g *Gateway) periodicMetricExport(ctx context.Context) {
	// Get interval from environment or use default
	intervalStr := os.Getenv("DOCKER_MCP_METRICS_INTERVAL")
	interval := 30 * time.Second
	if intervalStr != "" {
		if parsed, err := time.ParseDuration(intervalStr); err == nil {
			interval = parsed
		}
	}

	ticker := time.NewTicker(interval)
	defer ticker.Stop()

	// Get the meter provider to force flush metrics
	meterProvider := otel.GetMeterProvider()

	if os.Getenv("DOCKER_MCP_TELEMETRY_DEBUG") != "" {
		fmt.Fprintf(os.Stderr, "[MCP-TELEMETRY] Starting periodic metric export every %v\n", interval)
	}

	for {
		select {
		case <-ctx.Done():
			if os.Getenv("DOCKER_MCP_TELEMETRY_DEBUG") != "" {
				fmt.Fprintf(os.Stderr, "[MCP-TELEMETRY] Stopping periodic metric export\n")
			}
			return
		case <-ticker.C:
			// Force metric export
			if mp, ok := meterProvider.(interface{ ForceFlush(context.Context) error }); ok {
				flushCtx, cancel := context.WithTimeout(ctx, 5*time.Second)
				if err := mp.ForceFlush(flushCtx); err != nil {
					if os.Getenv("DOCKER_MCP_TELEMETRY_DEBUG") != "" {
						fmt.Fprintf(os.Stderr, "[MCP-TELEMETRY] Periodic flush error: %v\n", err)
					}
				} else {
					if os.Getenv("DOCKER_MCP_TELEMETRY_DEBUG") != "" {
						fmt.Fprintf(os.Stderr, "[MCP-TELEMETRY] Periodic metric flush successful\n")
					}
				}
				cancel()
			} else if os.Getenv("DOCKER_MCP_TELEMETRY_DEBUG") != "" {
				fmt.Fprintf(os.Stderr, "[MCP-TELEMETRY] WARNING: MeterProvider does not support ForceFlush\n")
			}
		}
	}
}

// OAuth Provider Management Methods

// startProvider creates and starts an OAuth provider goroutine for a server
func (g *Gateway) startProvider(ctx context.Context, serverName string) {
	g.providersMu.Lock()
	defer g.providersMu.Unlock()

	// Check if provider already running
	if _, exists := g.oauthProviders[serverName]; exists {
		return
	}

	// Create reload function for this provider
	reloadFn := func(ctx context.Context, name string) error {
		log.Logf("> Reloading OAuth server: %s", name)

		// Close old client connection with stale token
		g.clientPool.InvalidateOAuthClients(name)

		// Reload server configuration
		if err := g.reloadServerConfiguration(ctx, name, nil); err != nil {
			return err
		}

		log.Logf("> OAuth server %s reconnected and tools registered", name)
		return nil
	}

	// Create and start provider
	provider := oauth.NewProvider(serverName, reloadFn)
	g.oauthProviders[serverName] = provider

	// Wrapper goroutine handles cleanup after provider exits
	go func() {
		provider.Run(ctx) // Blocks until provider stops

		// Provider exited - remove from map
		g.providersMu.Lock()
		delete(g.oauthProviders, serverName)
		g.providersMu.Unlock()

		log.Logf("- Removed provider %s from map after exit", serverName)
	}()
}

// stopProvider stops an OAuth provider goroutine for a server
func (g *Gateway) stopProvider(serverName string) {
	g.providersMu.Lock()
	defer g.providersMu.Unlock()

	if provider, exists := g.oauthProviders[serverName]; exists {
		provider.Stop()
		delete(g.oauthProviders, serverName)
	}
}

// routeEventToProvider routes SSE events to the appropriate provider
func (g *Gateway) routeEventToProvider(event oauth.Event) {
	g.providersMu.RLock()
	provider, exists := g.oauthProviders[event.Provider]
	g.providersMu.RUnlock()

	switch event.Type {
	case oauth.EventLoginSuccess:
		// User just authorized - ensure provider exists
		if !exists {
			log.Logf("- Creating provider for %s after login", event.Provider)
			g.startProvider(context.Background(), event.Provider)
		}

		// Always send event to trigger reload (connects server and lists tools)
		// Wait briefly if we just created the provider
		if !exists {
			time.Sleep(100 * time.Millisecond)
		}

		g.providersMu.RLock()
		provider, exists = g.oauthProviders[event.Provider]
		g.providersMu.RUnlock()

		if exists {
			provider.SendEvent(event)
		}

	case oauth.EventTokenRefresh:
		// Token refreshed - route to provider if exists
		if exists {
			provider.SendEvent(event)
		}
		// If doesn't exist, drop (another gateway or disabled server)

	case oauth.EventLogoutSuccess:
		// User logged out - stop provider if exists
		if exists {
			log.Logf("- Stopping provider for %s after logout", event.Provider)
			g.stopProvider(event.Provider)
		}

	default:
		// Other events (login-start, code-received, error) - ignore
	}
}<|MERGE_RESOLUTION|>--- conflicted
+++ resolved
@@ -75,37 +75,29 @@
 }
 
 func NewGateway(config Config, docker docker.Client) *Gateway {
-<<<<<<< HEAD
 	var configurator Configurator
 	if config.WorkingSet != "" {
 		configurator = &WorkingSetConfiguration{
 			WorkingSet: config.WorkingSet,
 		}
 	} else {
+		// Prepend session-specific paths if SessionName is set
+		registryPath := config.RegistryPath
+		configPath := config.ConfigPath
+		toolsPath := config.ToolsPath
+
+		if config.SessionName != "" {
+			// Prepend session-specific paths to load session configs first
+			sessionRegistry := fmt.Sprintf("%s/registry.yaml", config.SessionName)
+			sessionConfig := fmt.Sprintf("%s/config.yaml", config.SessionName)
+			sessionTools := fmt.Sprintf("%s/tools.yaml", config.SessionName)
+
+			registryPath = append([]string{sessionRegistry}, registryPath...)
+			configPath = append([]string{sessionConfig}, configPath...)
+			toolsPath = append([]string{sessionTools}, toolsPath...)
+		}
+
 		configurator = &FileBasedConfiguration{
-=======
-	// Prepend session-specific paths if SessionName is set
-	registryPath := config.RegistryPath
-	configPath := config.ConfigPath
-	toolsPath := config.ToolsPath
-
-	if config.SessionName != "" {
-		// Prepend session-specific paths to load session configs first
-		sessionRegistry := fmt.Sprintf("%s/registry.yaml", config.SessionName)
-		sessionConfig := fmt.Sprintf("%s/config.yaml", config.SessionName)
-		sessionTools := fmt.Sprintf("%s/tools.yaml", config.SessionName)
-
-		registryPath = append([]string{sessionRegistry}, registryPath...)
-		configPath = append([]string{sessionConfig}, configPath...)
-		toolsPath = append([]string{sessionTools}, toolsPath...)
-	}
-
-	g := &Gateway{
-		Options:        config.Options,
-		docker:         docker,
-		oauthProviders: make(map[string]*oauth.Provider),
-		configurator: &FileBasedConfiguration{
->>>>>>> ba6c941c
 			ServerNames:        config.ServerNames,
 			CatalogPath:        config.CatalogPath,
 			RegistryPath:       registryPath,
@@ -119,6 +111,13 @@
 			sessionName:        config.SessionName,
 			docker:             docker,
 		}
+	}
+
+	g := &Gateway{
+		Options:        config.Options,
+		docker:         docker,
+		oauthProviders: make(map[string]*oauth.Provider),
+		configurator:   configurator,
 	}
 	g := &Gateway{
 		Options:            config.Options,
