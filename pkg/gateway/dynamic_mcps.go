package gateway

import (
	"context"
	"encoding/json"
	"fmt"
	"io"
	"net/http"
	"os"
	"slices"
	"strings"
	"time"

	"github.com/google/jsonschema-go/jsonschema"
	"github.com/modelcontextprotocol/go-sdk/mcp"
	"go.opentelemetry.io/otel/attribute"
	"go.opentelemetry.io/otel/codes"
	"go.opentelemetry.io/otel/metric"

	"github.com/docker/mcp-gateway/pkg/catalog"
	"github.com/docker/mcp-gateway/pkg/oauth"
	"github.com/docker/mcp-gateway/pkg/oci"
	"github.com/docker/mcp-gateway/pkg/telemetry"
)

// mcpFindTool implements a tool for finding MCP servers in the catalog
func (g *Gateway) createMcpFindTool(configuration Configuration) *ToolRegistration {
	tool := &mcp.Tool{
		Name:        "mcp-find",
		Description: "Find MCP servers in the current catalog by name or description. Returns matching servers with their details.",
		InputSchema: &jsonschema.Schema{
			Type: "object",
			Properties: map[string]*jsonschema.Schema{
				"query": {
					Type:        "string",
					Description: "Search query to find servers by name or description (case-insensitive)",
				},
				"limit": {
					Type:        "integer",
					Description: "Maximum number of results to return (default: 10)",
				},
			},
			Required: []string{"query"},
		},
	}

	handler := func(_ context.Context, req *mcp.CallToolRequest) (*mcp.CallToolResult, error) {
		// Parse parameters
		var params struct {
			Query string `json:"query"`
			Limit int    `json:"limit"`
		}

		if req.Params.Arguments == nil {
			return nil, fmt.Errorf("missing arguments")
		}

		paramsBytes, err := json.Marshal(req.Params.Arguments)
		if err != nil {
			return nil, fmt.Errorf("failed to marshal arguments: %w", err)
		}

		if err := json.Unmarshal(paramsBytes, &params); err != nil {
			return nil, fmt.Errorf("failed to parse arguments: %w", err)
		}

		if params.Query == "" {
			return nil, fmt.Errorf("query parameter is required")
		}

		if params.Limit <= 0 {
			params.Limit = 10
		}

		// Search through the catalog servers
		query := strings.ToLower(strings.TrimSpace(params.Query))
		var matches []ServerMatch

		for serverName, server := range configuration.servers {
			match := false
			score := 0

			// Check server name (exact match gets higher score)
			serverNameLower := strings.ToLower(serverName)
			if serverNameLower == query {
				match = true
				score = 100
			} else if strings.Contains(serverNameLower, query) {
				match = true
				score = 50
			}

			// Check server description
			if server.Description != "" {
				descriptionLower := strings.ToLower(server.Description)
				if descriptionLower == query {
					match = true
					score = maxInt(score, 95)
				} else if strings.Contains(descriptionLower, query) {
					match = true
					score = maxInt(score, 45)
				}
			}

			// Check if it has tools that might match
			for _, tool := range server.Tools {
				toolNameLower := strings.ToLower(tool.Name)
				toolDescLower := strings.ToLower(tool.Description)

				if toolNameLower == query {
					match = true
					score = maxInt(score, 90)
				} else if strings.Contains(toolNameLower, query) {
					match = true
					score = maxInt(score, 40)
				} else if strings.Contains(toolDescLower, query) {
					match = true
					score = maxInt(score, 30)
				}
			}

			// Check image name
			if server.Image != "" {
				imageLower := strings.ToLower(server.Image)
				if strings.Contains(imageLower, query) {
					match = true
					score = maxInt(score, 20)
				}
			}

			if match {
				matches = append(matches, ServerMatch{
					Name:   serverName,
					Server: server,
					Score:  score,
				})
			}
		}

		// Sort matches by score (higher scores first)
		for i := range len(matches) - 1 {
			for j := i + 1; j < len(matches); j++ {
				if matches[i].Score < matches[j].Score {
					matches[i], matches[j] = matches[j], matches[i]
				}
			}
		}

		// Limit results
		if len(matches) > params.Limit {
			matches = matches[:params.Limit]
		}

		// Format results
		var results []map[string]any
		for _, match := range matches {
			serverInfo := map[string]any{
				"name": match.Name,
			}

			if match.Server.Description != "" {
				serverInfo["description"] = match.Server.Description
			}

			if len(match.Server.Secrets) > 0 {
				var secrets []string
				for _, secret := range match.Server.Secrets {
					secrets = append(secrets, secret.Name)
				}
				serverInfo["required_secrets"] = secrets
			}

			if len(match.Server.Config) > 0 {
				serverInfo["config_schema"] = match.Server.Config
			}

			serverInfo["long_lived"] = match.Server.LongLived

			results = append(results, serverInfo)
		}

		response := map[string]any{
			"query":         params.Query,
			"total_matches": len(results),
			"servers":       results,
		}

		responseBytes, err := json.Marshal(response)
		if err != nil {
			return nil, fmt.Errorf("failed to marshal response: %w", err)
		}

		return &mcp.CallToolResult{
			Content: []mcp.Content{&mcp.TextContent{Text: string(responseBytes)}},
		}, nil
	}

	return &ToolRegistration{
		Tool:    tool,
		Handler: withToolTelemetry("mcp-find", handler),
	}
}

// ServerMatch represents a search result
type ServerMatch struct {
	Name   string
	Server catalog.Server
	Score  int
}

// mcpAddTool implements a tool for adding new servers to the registry
func (g *Gateway) createMcpAddTool(clientConfig *clientConfig) *ToolRegistration {
	tool := &mcp.Tool{
		Name:        "mcp-add",
		Description: "Add a new MCP server to the session. The server must exist in the catalog.",
		InputSchema: &jsonschema.Schema{
			Type: "object",
			Properties: map[string]*jsonschema.Schema{
				"name": {
					Type:        "string",
					Description: "Name of the MCP server to add to the registry (must exist in catalog)",
				},
			},
			Required: []string{"name"},
		},
	}

	handler := func(ctx context.Context, req *mcp.CallToolRequest) (*mcp.CallToolResult, error) {
		// Parse parameters
		var params struct {
			Name string `json:"name"`
		}

		if req.Params.Arguments == nil {
			return nil, fmt.Errorf("missing arguments")
		}

		paramsBytes, err := json.Marshal(req.Params.Arguments)
		if err != nil {
			return nil, fmt.Errorf("failed to marshal arguments: %w", err)
		}

		if err := json.Unmarshal(paramsBytes, &params); err != nil {
			return nil, fmt.Errorf("failed to parse arguments: %w", err)
		}

		if params.Name == "" {
			return nil, fmt.Errorf("name parameter is required")
		}

		serverName := strings.TrimSpace(params.Name)

		// Check if server exists in catalog
<<<<<<< HEAD
		serverConfig, _, found := configuration.Find(serverName)
=======
		_, _, found := g.configuration.Find(serverName)
>>>>>>> 04c7f19c
		if !found {
			return &mcp.CallToolResult{
				Content: []mcp.Content{&mcp.TextContent{
					Text: fmt.Sprintf("Error: Server '%s' not found in catalog. Use mcp-find to search for available servers.", serverName),
				}},
			}, nil
		}

		// Append the new server to the current serverNames if not already present
		found = false
		for _, existing := range g.configuration.serverNames {
			if existing == serverName {
				found = true
				break
			}
		}
		if !found {
			g.configuration.serverNames = append(g.configuration.serverNames, serverName)
		}

		// Fetch updated secrets for the new server list
		if g.configurator != nil {
			if fbc, ok := g.configurator.(*FileBasedConfiguration); ok {
				updatedSecrets, err := fbc.readDockerDesktopSecrets(ctx, g.configuration.servers, g.configuration.serverNames)
				if err == nil {
					g.configuration.secrets = updatedSecrets
				} else {
					log("Warning: Failed to update secrets:", err)
				}
			}
		}

		if err := g.reloadServerConfiguration(ctx, serverName, clientConfig); err != nil {
			return nil, fmt.Errorf("failed to reload configuration: %w", err)
		}

		// Register DCR client and start OAuth provider if this is a remote OAuth server
		if g.McpOAuthDcrEnabled && serverConfig.Spec.IsRemoteOAuthServer() {
			// Register DCR client with DD so user can authorize
			if err := oauth.RegisterProviderForLazySetup(ctx, serverName); err != nil {
				logf("Warning: Failed to register OAuth provider for %s: %v", serverName, err)
			}

			// Start provider
			g.startProvider(ctx, serverName)
		}

		return &mcp.CallToolResult{
			Content: []mcp.Content{&mcp.TextContent{
				Text: fmt.Sprintf("Successfully added server '%s'. Assume that it is fully configured and ready to use.", serverName),
			}},
		}, nil
	}

	return &ToolRegistration{
		Tool:    tool,
		Handler: withToolTelemetry("mcp-add", handler),
	}
}

// mcpRemoveTool implements a tool for removing servers from the registry
func (g *Gateway) createMcpRemoveTool() *ToolRegistration {
	tool := &mcp.Tool{
		Name:        "mcp-remove",
		Description: "Remove an MCP server from the registry and reload the configuration. This will disable the server.",
		InputSchema: &jsonschema.Schema{
			Type: "object",
			Properties: map[string]*jsonschema.Schema{
				"name": {
					Type:        "string",
					Description: "Name of the MCP server to remove from the registry",
				},
			},
			Required: []string{"name"},
		},
	}

	handler := func(ctx context.Context, req *mcp.CallToolRequest) (*mcp.CallToolResult, error) {
		// Parse parameters
		var params struct {
			Name string `json:"name"`
		}

		if req.Params.Arguments == nil {
			return nil, fmt.Errorf("missing arguments")
		}

		paramsBytes, err := json.Marshal(req.Params.Arguments)
		if err != nil {
			return nil, fmt.Errorf("failed to marshal arguments: %w", err)
		}

		if err := json.Unmarshal(paramsBytes, &params); err != nil {
			return nil, fmt.Errorf("failed to parse arguments: %w", err)
		}

		if params.Name == "" {
			return nil, fmt.Errorf("name parameter is required")
		}

		serverName := strings.TrimSpace(params.Name)

		// Remove the server from the current serverNames
		updatedServerNames := slices.DeleteFunc(slices.Clone(g.configuration.serverNames), func(name string) bool {
			return name == serverName
		})

		// Update the current configuration state
		g.configuration.serverNames = updatedServerNames

<<<<<<< HEAD
		// Stop OAuth provider if this is an OAuth server
		if g.McpOAuthDcrEnabled {
			g.stopProvider(serverName)
		}

		if err := g.reloadConfiguration(ctx, g.configuration, updatedServerNames, clientConfig); err != nil {
			return nil, fmt.Errorf("failed to reload configuration: %w", err)
=======
		if err := g.removeServerConfiguration(ctx, serverName); err != nil {
			return nil, fmt.Errorf("failed to remove server configuration: %w", err)
>>>>>>> 04c7f19c
		}

		return &mcp.CallToolResult{
			Content: []mcp.Content{&mcp.TextContent{
				Text: fmt.Sprintf("Successfully removed server '%s'.", serverName),
			}},
		}, nil
	}

	return &ToolRegistration{
		Tool:    tool,
		Handler: withToolTelemetry("mcp-remove", handler),
	}
}

func (g *Gateway) createMcpRegistryImportTool(configuration Configuration, _ *clientConfig) *ToolRegistration {
	tool := &mcp.Tool{
		Name:        "mcp-registry-import",
		Description: "Import MCP servers from an MCP registry URL. Fetches server definitions via HTTP GET and adds them to the local catalog.",
		InputSchema: &jsonschema.Schema{
			Type: "object",
			Properties: map[string]*jsonschema.Schema{
				"url": {
					Type:        "string",
					Description: "URL to fetch the server details JSON (must be a valid HTTP/HTTPS URL)",
				},
			},
			Required: []string{"url"},
		},
	}

	handler := func(ctx context.Context, req *mcp.CallToolRequest) (*mcp.CallToolResult, error) {
		// Parse parameters
		var params struct {
			URL string `json:"url"`
		}

		if req.Params.Arguments == nil {
			return nil, fmt.Errorf("missing arguments")
		}

		paramsBytes, err := json.Marshal(req.Params.Arguments)
		if err != nil {
			return nil, fmt.Errorf("failed to marshal arguments: %w", err)
		}

		if err := json.Unmarshal(paramsBytes, &params); err != nil {
			return nil, fmt.Errorf("failed to parse arguments: %w", err)
		}

		if params.URL == "" {
			return nil, fmt.Errorf("url parameter is required")
		}

		registryURL := strings.TrimSpace(params.URL)

		// Validate URL scheme
		if !strings.HasPrefix(registryURL, "http://") && !strings.HasPrefix(registryURL, "https://") {
			return &mcp.CallToolResult{
				Content: []mcp.Content{&mcp.TextContent{
					Text: fmt.Sprintf("Error: URL must start with http:// or https://, got: %s", registryURL),
				}},
			}, nil
		}

		// Fetch servers from the URL
		servers, err := g.readServersFromURL(ctx, registryURL)
		if err != nil {
			return &mcp.CallToolResult{
				Content: []mcp.Content{&mcp.TextContent{
					Text: fmt.Sprintf("Error fetching servers from URL %s: %v", registryURL, err),
				}},
			}, nil
		}

		if len(servers) == 0 {
			return &mcp.CallToolResult{
				Content: []mcp.Content{&mcp.TextContent{
					Text: fmt.Sprintf("No servers found at URL: %s", registryURL),
				}},
			}, nil
		}

		// Add the imported servers to the current configuration and build detailed summary
		var importedServerNames []string
		var serverSummaries []string

		for serverName, server := range servers {
			if _, exists := configuration.servers[serverName]; exists {
				log(fmt.Sprintf("Warning: server '%s' from URL %s overwrites existing server", serverName, registryURL))
			}
			configuration.servers[serverName] = server
			importedServerNames = append(importedServerNames, serverName)

			// Build detailed summary for this server
			summary := fmt.Sprintf("• %s", serverName)

			if server.Description != "" {
				summary += fmt.Sprintf("\n  Description: %s", server.Description)
			}

			if server.Image != "" {
				summary += fmt.Sprintf("\n  Image: %s", server.Image)
			}

			// List required secrets
			if len(server.Secrets) > 0 {
				var secretNames []string
				for _, secret := range server.Secrets {
					secretNames = append(secretNames, secret.Name)
				}
				summary += fmt.Sprintf("\n  Required Secrets: %s", strings.Join(secretNames, ", "))
				summary += "\n  ⚠️  Configure these secrets before using this server"
			}

			// List configuration schemas available
			if len(server.Config) > 0 {
				summary += fmt.Sprintf("\n  Configuration Schemas: %d available", len(server.Config))
				summary += "\n  ℹ️  Use mcp-config-set to configure optional settings"
			}

			if server.LongLived {
				summary += "\n  🔄 Long-lived server (stays running)"
			}

			serverSummaries = append(serverSummaries, summary)
		}

		// Create comprehensive result message
		resultText := fmt.Sprintf("Successfully imported %d servers from %s\n\n", len(importedServerNames), registryURL)
		resultText += strings.Join(serverSummaries, "\n\n")

		if len(importedServerNames) > 0 {
			resultText += fmt.Sprintf("\n\n✅ Servers ready to use: %s", strings.Join(importedServerNames, ", "))
		}

		return &mcp.CallToolResult{
			Content: []mcp.Content{&mcp.TextContent{
				Text: resultText,
			}},
		}, nil
	}

	return &ToolRegistration{
		Tool:    tool,
		Handler: withToolTelemetry("mcp-registry-import", handler),
	}
}

// readServersFromURL fetches and parses server definitions from a URL
func (g *Gateway) readServersFromURL(ctx context.Context, url string) (map[string]catalog.Server, error) {
	servers := make(map[string]catalog.Server)

	log(fmt.Sprintf("  - Reading servers from URL: %s", url))

	// Create HTTP request with context
	req, err := http.NewRequestWithContext(ctx, http.MethodGet, url, nil)
	if err != nil {
		return nil, fmt.Errorf("failed to create HTTP request: %w", err)
	}

	// Set a reasonable user agent
	req.Header.Set("User-Agent", "docker-mcp-gateway/1.0.0")

	// Make the HTTP request
	client := &http.Client{}
	resp, err := client.Do(req)
	if err != nil {
		return nil, fmt.Errorf("failed to fetch URL: %w", err)
	}
	defer resp.Body.Close()

	if resp.StatusCode != http.StatusOK {
		return nil, fmt.Errorf("HTTP request failed with status %d: %s", resp.StatusCode, resp.Status)
	}

	// Read the response body
	body, err := io.ReadAll(resp.Body)
	if err != nil {
		return nil, fmt.Errorf("failed to read response body: %w", err)
	}

	// Try to parse as oci.ServerDetail (the new structure)
	var serverDetail oci.ServerDetail
	if err := json.Unmarshal(body, &serverDetail); err == nil && serverDetail.Name != "" {
		// Successfully parsed as ServerDetail - convert to catalog.Server
		server := serverDetail.ToCatalogServer()

		serverName := serverDetail.Name
		servers[serverName] = server
		log(fmt.Sprintf("  - Added server '%s' from URL %s", serverName, url))
		return servers, nil
	}

	return nil, fmt.Errorf("unable to parse response as OCI catalog or direct catalog format")
}

type configValue struct {
	Server string `json:"server"`
	Key    string `json:"key"`
	Value  any    `json:"value"`
}

// mcpConfigSetTool implements a tool for setting configuration values for MCP servers
func (g *Gateway) createMcpConfigSetTool(clientConfig *clientConfig) *ToolRegistration {
	tool := &mcp.Tool{
		Name:        "mcp-config-set",
		Description: "Set configuration values for MCP servers. Creates or updates server configuration with the specified key-value pairs.",
		InputSchema: &jsonschema.Schema{
			Type: "object",
			Properties: map[string]*jsonschema.Schema{
				"server": {
					Type:        "string",
					Description: "Name of the MCP server to configure",
				},
				"key": {
					Type:        "string",
					Description: "Configuration key to set",
				},
				"value": {
					Description: "Configuration value to set (can be string, number, boolean, or object)",
				},
			},
			Required: []string{"server", "key", "value"},
		},
	}

	handler := func(ctx context.Context, req *mcp.CallToolRequest) (*mcp.CallToolResult, error) {
		// Parse parameters
		var params configValue

		if req.Params.Arguments == nil {
			return nil, fmt.Errorf("missing arguments")
		}

		paramsBytes, err := json.Marshal(req.Params.Arguments)
		if err != nil {
			return nil, fmt.Errorf("failed to marshal arguments: %w", err)
		}

		if err := json.Unmarshal(paramsBytes, &params); err != nil {
			return nil, fmt.Errorf("failed to parse arguments: %w", err)
		}

		if params.Server == "" {
			return nil, fmt.Errorf("server parameter is required")
		}

		if params.Key == "" {
			return nil, fmt.Errorf("key parameter is required")
		}

		serverName := strings.TrimSpace(params.Server)
		configKey := strings.TrimSpace(params.Key)

		// Check if server exists in catalog (optional check - we can configure servers that don't exist yet)
		_, _, serverExists := g.configuration.Find(serverName)

		// Initialize the server's config map if it doesn't exist
		if g.configuration.config[serverName] == nil {
			g.configuration.config[serverName] = make(map[string]any)
		}

		// Set the configuration value
		oldValue := g.configuration.config[serverName][configKey]
		g.configuration.config[serverName][configKey] = params.Value

		// Log the configuration change
		log(fmt.Sprintf("  - Set config for server '%s': %s = %v", serverName, configKey, params.Value))

		// Reload configuration with current server list to apply changes
		if err := g.reloadServerConfiguration(ctx, serverName, clientConfig); err != nil {
			return nil, fmt.Errorf("failed to reload configuration: %w", err)
		}

		var resultMessage string
		if oldValue != nil {
			resultMessage = fmt.Sprintf("Successfully updated config for server '%s': %s = %v (was: %v)", serverName, configKey, params.Value, oldValue)
		} else {
			resultMessage = fmt.Sprintf("Successfully set config for server '%s': %s = %v", serverName, configKey, params.Value)
		}

		if !serverExists {
			resultMessage += fmt.Sprintf(" (Note: server '%s' is not in the current catalog)", serverName)
		}

		return &mcp.CallToolResult{
			Content: []mcp.Content{&mcp.TextContent{
				Text: resultMessage,
			}},
		}, nil
	}

	return &ToolRegistration{
		Tool:    tool,
		Handler: withToolTelemetry("mcp-config-set", handler),
	}
}

// maxInt returns the maximum of two integers
func maxInt(a, b int) int {
	if a > b {
		return a
	}
	return b
}

// withToolTelemetry wraps a tool handler with telemetry instrumentation
func withToolTelemetry(toolName string, handler mcp.ToolHandler) mcp.ToolHandler {
	return func(ctx context.Context, req *mcp.CallToolRequest) (*mcp.CallToolResult, error) {
		serverName := "dynamic-mcps"

		// Debug logging to stderr
		if os.Getenv("DOCKER_MCP_TELEMETRY_DEBUG") != "" {
			fmt.Fprintf(os.Stderr, "[MCP-HANDLER] Tool call received: %s from server: %s\n", toolName, serverName)
		}

		// Start telemetry span for tool call
		startTime := time.Now()
		serverType := "dynamic"

		// Build span attributes
		spanAttrs := []attribute.KeyValue{
			attribute.String("mcp.server.name", serverName),
			attribute.String("mcp.server.type", serverType),
		}

		ctx, span := telemetry.StartToolCallSpan(ctx, toolName, spanAttrs...)
		defer span.End()

		// Record tool call counter
		telemetry.ToolCallCounter.Add(ctx, 1,
			metric.WithAttributes(
				attribute.String("mcp.server.name", serverName),
				attribute.String("mcp.server.type", serverType),
				attribute.String("mcp.tool.name", toolName),
				attribute.String("mcp.client.name", req.Session.InitializeParams().ClientInfo.Name),
			),
		)

		// Execute the wrapped handler
		result, err := handler(ctx, req)

		// Record duration
		duration := time.Since(startTime).Milliseconds()
		telemetry.ToolCallDuration.Record(ctx, float64(duration),
			metric.WithAttributes(
				attribute.String("mcp.server.name", serverName),
				attribute.String("mcp.server.type", serverType),
				attribute.String("mcp.tool.name", toolName),
				attribute.String("mcp.client.name", req.Session.InitializeParams().ClientInfo.Name),
			),
		)

		if err != nil {
			// Record error in telemetry
			telemetry.RecordToolError(ctx, span, serverName, serverType, toolName)
			span.SetStatus(codes.Error, "Tool execution failed")
			return nil, err
		}

		span.SetStatus(codes.Ok, "")
		return result, nil
	}
}<|MERGE_RESOLUTION|>--- conflicted
+++ resolved
@@ -251,11 +251,7 @@
 		serverName := strings.TrimSpace(params.Name)
 
 		// Check if server exists in catalog
-<<<<<<< HEAD
-		serverConfig, _, found := configuration.Find(serverName)
-=======
 		_, _, found := g.configuration.Find(serverName)
->>>>>>> 04c7f19c
 		if !found {
 			return &mcp.CallToolResult{
 				Content: []mcp.Content{&mcp.TextContent{
@@ -293,7 +289,7 @@
 		}
 
 		// Register DCR client and start OAuth provider if this is a remote OAuth server
-		if g.McpOAuthDcrEnabled && serverConfig.Spec.IsRemoteOAuthServer() {
+		if g.McpOAuthDcrEnabled {
 			// Register DCR client with DD so user can authorize
 			if err := oauth.RegisterProviderForLazySetup(ctx, serverName); err != nil {
 				logf("Warning: Failed to register OAuth provider for %s: %v", serverName, err)
@@ -366,18 +362,13 @@
 		// Update the current configuration state
 		g.configuration.serverNames = updatedServerNames
 
-<<<<<<< HEAD
 		// Stop OAuth provider if this is an OAuth server
 		if g.McpOAuthDcrEnabled {
 			g.stopProvider(serverName)
 		}
 
-		if err := g.reloadConfiguration(ctx, g.configuration, updatedServerNames, clientConfig); err != nil {
-			return nil, fmt.Errorf("failed to reload configuration: %w", err)
-=======
 		if err := g.removeServerConfiguration(ctx, serverName); err != nil {
 			return nil, fmt.Errorf("failed to remove server configuration: %w", err)
->>>>>>> 04c7f19c
 		}
 
 		return &mcp.CallToolResult{
